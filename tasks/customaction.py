"""
customaction namespaced tasks
"""
from __future__ import print_function

import os
import shutil
import sys

from invoke import task
from invoke.exceptions import Exit

from .utils import get_version_numeric_only

# constants
BIN_PATH = os.path.join(".", "bin", "agent")
AGENT_TAG = "datadog/agent:master"
CUSTOM_ACTION_ROOT_DIR = "tools\\windows\\install-help"


@task
def build(ctx, vstudio_root=None, arch="x64", major_version='7', debug=False):
    """
    Build the custom action library for the agent
    """

    if sys.platform != 'win32':
        print("Custom action library is only for Win32")
        raise Exit(code=1)

    ver = get_version_numeric_only(ctx, env=os.environ, major_version=major_version)
    build_maj, build_min, build_patch = ver.split(".")
    verprops = " /p:MAJ_VER={build_maj} /p:MIN_VER={build_min} /p:PATCH_VER={build_patch} ".format(
        build_maj=build_maj, build_min=build_min, build_patch=build_patch
    )
    print("arch is {}".format(arch))
    cmd = ""
    configuration = "Release"
    if debug:
        configuration = "Debug"

    if not os.getenv("VCINSTALLDIR"):
        print("VC Not installed in environment; checking other locations")

        vsroot = vstudio_root or os.getenv('VSTUDIO_ROOT')
        if not vsroot:
            print("Must have visual studio installed")
            raise Exit(code=2)
        batchfile = "vcvars64.bat"
        if arch == "x86":
            batchfile = "vcvars32.bat"
        vs_env_bat = '{}\\VC\\Auxiliary\\Build\\{}'.format(vsroot, batchfile)
        cmd = 'call \"{}\" && cd {}\\cal && msbuild -t:restore -p:RestorePackagesConfig=true && msbuild /p:Configuration={} /p:Platform={}'.format(
            vs_env_bat, CUSTOM_ACTION_ROOT_DIR, configuration, arch
        )
    else:
        cmd = 'cd {}\\cal && msbuild -t:restore -p:RestorePackagesConfig=true && msbuild /p:Configuration={} /p:Platform={}'.format(
            CUSTOM_ACTION_ROOT_DIR, configuration, arch
        )

    cmd += verprops
    print("Build Command: %s" % cmd)

    ctx.run(cmd)
    artefacts = [
        "customaction.dll",
<<<<<<< HEAD
        "customaction-tests.exe"
=======
        "customaction.pdb",
>>>>>>> d052f15a
    ]
    for artefact in artefacts:
        if arch is not None and arch == "x86":
            shutil.copy2("{}\\cal\\{}\\{}".format(CUSTOM_ACTION_ROOT_DIR, configuration, artefact), BIN_PATH)
        else:
            shutil.copy2("{}\\cal\\x64\\{}\\{}".format(CUSTOM_ACTION_ROOT_DIR, configuration, artefact), BIN_PATH)


@task
def clean(ctx, arch="x64", debug=False):
    configuration = "Release"
    if debug:
        configuration = "Debug"

    if arch is not None and arch == "x86":
        srcdll = "{}\\cal\\{}".format(CUSTOM_ACTION_ROOT_DIR, configuration)
    else:
        srcdll = "{}\\cal\\x64\\{}".format(CUSTOM_ACTION_ROOT_DIR, configuration)
    shutil.rmtree(srcdll, BIN_PATH)<|MERGE_RESOLUTION|>--- conflicted
+++ resolved
@@ -64,11 +64,8 @@
     ctx.run(cmd)
     artefacts = [
         "customaction.dll",
-<<<<<<< HEAD
+        "customaction.pdb",
         "customaction-tests.exe"
-=======
-        "customaction.pdb",
->>>>>>> d052f15a
     ]
     for artefact in artefacts:
         if arch is not None and arch == "x86":
