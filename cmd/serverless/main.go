// Unless explicitly stated otherwise all files in this repository are licensed
// under the Apache License Version 2.0.
// This product includes software developed at Datadog (https://www.datadoghq.com/).
// Copyright 2016-present Datadog, Inc.

package main

import (
	"context"
	"encoding/base64"
	_ "expvar"
	"fmt"
	"net/http"
	_ "net/http/pprof"
	"os"
	"os/signal"
	"runtime"
	"strings"
	"syscall"
	"time"

	"github.com/aws/aws-sdk-go/aws/session"
	"github.com/aws/aws-sdk-go/service/kms"
	"github.com/aws/aws-sdk-go/service/secretsmanager"
	"github.com/spf13/cobra"

	"github.com/DataDog/datadog-agent/cmd/agent/common"
	"github.com/DataDog/datadog-agent/pkg/aggregator"
	"github.com/DataDog/datadog-agent/pkg/autodiscovery"
	"github.com/DataDog/datadog-agent/pkg/config"
	"github.com/DataDog/datadog-agent/pkg/dogstatsd"
	"github.com/DataDog/datadog-agent/pkg/forwarder"
	"github.com/DataDog/datadog-agent/pkg/logs"
	"github.com/DataDog/datadog-agent/pkg/serializer"
	"github.com/DataDog/datadog-agent/pkg/serverless"
<<<<<<< HEAD
	"github.com/DataDog/datadog-agent/pkg/serverless/flush"
=======
	traceAgent "github.com/DataDog/datadog-agent/pkg/trace/agent"
	traceConfig "github.com/DataDog/datadog-agent/pkg/trace/config"
>>>>>>> 39eb622b
	"github.com/DataDog/datadog-agent/pkg/util/flavor"
	"github.com/DataDog/datadog-agent/pkg/util/log"
	"github.com/DataDog/datadog-agent/pkg/version"
)

var (
	// serverlessAgentCmd is the root command
	serverlessAgentCmd = &cobra.Command{
		Use:   "agent [command]",
		Short: "Serverless Datadog Agent at your service.",
		Long: `
Datadog Serverless Agent accepts custom application metrics points over UDP, aggregates and forwards them to Datadog,
where they can be graphed on dashboards. The Datadog Serverless Agent implements the StatsD protocol, along with a few extensions for special Datadog features.`,
	}

	runCmd = &cobra.Command{
		Use:   "run",
		Short: "Runs the Serverless Datadog Agent",
		Long:  `Runs the Serverless Datadog Agent`,
		RunE:  run,
	}

	versionCmd = &cobra.Command{
		Use:   "version",
		Short: "Print the version number",
		Long:  ``,
		Run: func(cmd *cobra.Command, args []string) {
			av, _ := version.Agent()
			fmt.Println(fmt.Sprintf("Serverless Datadog Agent %s - Codename: %s - Commit: %s - Serialization version: %s - Go version: %s",
				av.GetNumber(), av.Meta, av.Commit, serializer.AgentPayloadVersion, runtime.Version()))
		},
	}

	statsdServer *dogstatsd.Server

	// Apikey reading priority:
	// KSM > SSM > Apikey in environment var
	// If one is set but failing, the next will be tried
	kmsAPIKeyEnvVar = "DD_KMS_API_KEY"
	ssmAPIKeyEnvVar = "DD_API_KEY_SECRET_ARN"
	apiKeyEnvVar    = "DD_API_KEY"

	logLevelEnvVar = "DD_LOG_LEVEL"

	flushStrategyEnvVar = "DD_SERVERLESS_FLUSH_STRATEGY"

	logsLogsTypeSubscribed = "DD_LOGS_CONFIG_LAMBDA_LOGS_TYPE"

	datadogConfigPath        = "datadog.yaml"
	traceOriginMetadataKey   = "_dd.origin"
	traceOriginMetadataValue = "lambda"
)

const (
	// loggerName is the name of the serverless agent logger
	loggerName config.LoggerName = "SAGENT"
)

func init() {
	// attach the command to the root
	serverlessAgentCmd.AddCommand(runCmd)
	serverlessAgentCmd.AddCommand(versionCmd)
}

func run(cmd *cobra.Command, args []string) error {
	// Main context passed to components
	ctx, cancel := context.WithCancel(context.Background())
	defer stopCallback(cancel)

	stopCh := make(chan struct{})

	// handle SIGTERM
	go handleSignals(stopCh)

	// run the agent
	err := runAgent(ctx, stopCh)
	if err != nil {
		return err
	}

	// block here until we receive a stop signal
	<-stopCh
	return nil
}

func main() {
	flavor.SetFlavor(flavor.ServerlessAgent)

	// go_expvar server // TODO(remy): shouldn't we remove that for the serverless agent?
	go func() {
		port := config.Datadog.GetInt("dogstatsd_stats_port")
		err := http.ListenAndServe(fmt.Sprintf("127.0.0.1:%d", port), http.DefaultServeMux)
		if err != nil && err != http.ErrServerClosed {
			log.Errorf("Error creating expvar server on port %v: %v", port, err)
		}
	}()

	// if not command has been provided, run the agent
	if len(os.Args) == 1 {
		os.Args = append(os.Args, "run")
	}

	if err := serverlessAgentCmd.Execute(); err != nil {
		log.Error(err)
		os.Exit(-1)
	}
}

func runAgent(ctx context.Context, stopCh chan struct{}) (err error) {

	startTime := time.Now()

	// setup logger
	// -----------

	// init the logger configuring it to not log in a file (the first empty string)
	if err = config.SetupLogger(
		loggerName,
		"error", // will be re-set later with the value from the env var
		"",      // logFile -> by setting this to an empty string, we don't write the logs to any file
		"",      // syslog URI
		false,   // syslog_rfc
		true,    // log_to_console
		false,   // log_format_json
	); err != nil {
		log.Errorf("Unable to setup logger: %s", err)
	}

	if logLevel := os.Getenv(logLevelEnvVar); len(logLevel) > 0 {
		if err := config.ChangeLogLevel(logLevel); err != nil {
			log.Errorf("While changing the loglevel: %s", err)
		}
	}

	// immediately starts the communication server
	daemon := serverless.StartDaemon(stopCh)

	// serverless parts
	// ----------------

	// register
	serverlessID, err := serverless.Register()
	if err != nil {
		// at this point, we were not even able to register, thus, we don't have
		// any ID assigned, thus, we can't report an error to the init error route
		// which needs an Id.
		log.Errorf("Can't register as a serverless agent: %s", err)
		return
	}

	// api key reading
	// ---------------

	// some useful warnings first

	var apikeySetIn = []string{}
	if os.Getenv(kmsAPIKeyEnvVar) != "" {
		apikeySetIn = append(apikeySetIn, "KMS")
	}
	if os.Getenv(ssmAPIKeyEnvVar) != "" {
		apikeySetIn = append(apikeySetIn, "SSM")
	}
	if os.Getenv(apiKeyEnvVar) != "" {
		apikeySetIn = append(apikeySetIn, "environment variable")
	}

	if len(apikeySetIn) > 1 {
		log.Warn("An API Key has been set in multiple places:", strings.Join(apikeySetIn, ", "))
	}

	// try to read apikey from KMS

	var apiKey string
	if apiKey, err = readAPIKeyFromKMS(); err != nil {
		log.Errorf("Error while trying to read an API Key from KMS: %s", err)
	} else if apiKey != "" {
		log.Info("Using deciphered KMS API Key.")
		os.Setenv(apiKeyEnvVar, apiKey) // it will be catched up by config.Load()
	}

	// try to read the apikey from SSM, only if not set from KMS

	if apiKey == "" {
		if apiKey, err = readAPIKeyFromSSM(); err != nil {
			log.Errorf("Error while trying to read an API Key from SSM: %s", err)
		} else if apiKey != "" {
			log.Info("Using API key set in SSM.")
			os.Setenv(apiKeyEnvVar, apiKey) // it will be catched up by config.Load()
		}
	}

	// read configuration from the environment vars
	// --------------------------------------------

	// note that this call is counter-intuitive: it must return an error because
	// no files should exist, and then, the configuration is read from env vars.
	if _, confErr := config.Load(); confErr == nil {
		log.Warn("A configuration file has been found, which should not happen in this mode.")
	}

	// extra tags to append to all logs / metrics
	extraTags := config.Datadog.GetStringSlice("tags")
	if dsdTags := config.Datadog.GetStringSlice("dogstatsd_tags"); len(dsdTags) > 0 {
		extraTags = append(extraTags, dsdTags...)
	}

	// adaptive flush configuration
	if v, exists := os.LookupEnv(flushStrategyEnvVar); exists {
		if flushStrategy, err := flush.StrategyFromString(v); err != nil {
			log.Debugf("Wrong flush strategy %s, will use the adaptive flush instead. Err: %s", v, err)
		} else {
			daemon.UseAdaptiveFlush(false) // we're forcing the flush strategy, we won't be using the adaptive flush
			daemon.SetFlushStrategy(flushStrategy)
		}
	} else {
		daemon.UseAdaptiveFlush(true) // already initialized to true, but let's be explicit just in case
	}

	// validate that an apikey has been set, either by the env var, read from KMS or SSM.
	// ---------------------------

	if !config.Datadog.IsSet("api_key") {
		// we're not reporting the error to AWS because we don't want the function
		// execution to be stopped. TODO(remy): discuss with AWS if there is way
		// of reporting non-critical init errors.
		// serverless.ReportInitError(serverlessID, serverless.FatalNoAPIKey)
		log.Error("No API key configured, exiting")
	}

	// starts logs collection if enabled
	// ---------------------------------

	if config.Datadog.GetBool("logs_enabled") {

		// type of logs we are subscribing to
		var logsType []string
		// TODO(remy): there is two different things that we may have to differentiate:
		//             the user may want to send these logs to the intake, and the Agent
		//             may want to fetch more than what he want sent. For instance, if the
		//             user don't care about the platform logs, the Agent will still want
		//             to receive them in order to generate the enhanced metrics.
		if envLogsType, exists := os.LookupEnv(logsLogsTypeSubscribed); exists {
			parts := strings.Split(strings.TrimSpace(envLogsType), " ")
			for _, part := range parts {
				part = strings.ToLower(strings.TrimSpace(part))
				switch part {
				case "function", "platform", "extension":
					logsType = append(logsType, part)
				default:
					log.Warn("While subscribing to logs, unknown log type", part)
				}
			}
		} else {
			logsType = append(logsType, "platform", "function")
		}

		log.Debug("Enabling logs collection HTTP route")
		if httpAddr, logsChan, err := daemon.EnableLogsCollection(); err != nil {
			log.Error("While starting the HTTP Logs Server:", err)
		} else {
			// subscribe to the logs on the platform
			if err := serverless.SubscribeLogs(serverlessID, httpAddr, logsType); err != nil {
				log.Error("Can't subscribe to logs:", err)
			} else {
				// we subscribed to the logs collection on the platform, let's instantiate
				// a logs agent to collect/process/flush the logs.
				if err := logs.StartServerless(
					func() *autodiscovery.AutoConfig { return common.AC },
					logsChan, extraTags,
				); err != nil {
					log.Error("Could not start an instance of the Logs Agent:", err)
				}
			}
		}
	}

	// setup the forwarder, serializer and aggregator
	// ----------------------------------------------

	keysPerDomain, err := config.GetMultipleEndpoints()
	if err != nil {
		// we're not reporting the error to AWS because we don't want the function
		// execution to be stopped. TODO(remy): discuss with AWS if there is way
		// of reporting non-critical init errors.
		log.Errorf("Misconfiguration of agent endpoints: %s", err)
	}
	forwarderTimeout := config.Datadog.GetDuration("forwarder_timeout") * time.Second
	log.Debugf("Using a SyncForwarder with a %v timeout", forwarderTimeout)
	f := forwarder.NewSyncForwarder(keysPerDomain, forwarderTimeout)
	f.Start() //nolint:errcheck
	serializer := serializer.NewSerializer(f)

	aggregatorInstance := aggregator.InitAggregator(serializer, "serverless")

	// initializes the DogStatsD server
	// --------------------------------

	statsdServer, err = dogstatsd.NewServer(aggregatorInstance, extraTags)
	if err != nil {
		// we're not reporting the error to AWS because we don't want the function
		// execution to be stopped. TODO(remy): discuss with AWS if there is way
		// of reporting non-critical init errors.
		// serverless.ReportInitError(serverlessID, serverless.FatalDogstatsdInit)
		log.Errorf("Unable to start the DogStatsD server: %s", err)
	}
	statsdServer.ServerlessMode = true // we're running in a serverless environment (will removed host field from samples)
	// initializes the trace agent
	// --------------------------------
	var ta *traceAgent.Agent
	if config.Datadog.GetBool("apm_config.enabled") {
		tc, confErr := traceConfig.Load(datadogConfigPath)
		tc.GlobalTags[traceOriginMetadataKey] = traceOriginMetadataValue
		tc.SynchronousFlushing = true
		if confErr != nil {
			log.Errorf("Unable to load trace agent config: %s", confErr)
			return
		}
		ta = traceAgent.NewAgent(ctx, tc)
		go func() {
			ta.Run()
		}()
	}

	// run the invocation loop in a routine
	// we don't want to start this mainloop before because once we're waiting on
	// the invocation route, we can't report init errors anymore.
	go func() {
		for {
<<<<<<< HEAD
			if err := serverless.WaitForNextInvocation(stopCh, daemon, serverlessID); err != nil {
=======
			// TODO(remy): shouldn't we wait for the logs agent to finish? + dogstatsd server before listening again?
			if err := serverless.WaitForNextInvocation(stopCh, statsdServer, ta, serverlessID); err != nil {
>>>>>>> 39eb622b
				log.Error(err)
			}
		}
	}()

	// DogStatsD daemon ready.
	daemon.SetStatsdServer(statsdServer)
	daemon.SetTraceAgent(ta)
	daemon.SetAggregator(aggregatorInstance)
	daemon.ReadyWg.Done()

	log.Debugf("serverless agent ready in %v", time.Since(startTime))
	return
}

// handleSignals handles OS signals, if a SIGTERM is received,
// the serverless agent stops.
func handleSignals(stopCh chan struct{}) {
	// setup a channel to catch OS signals
	signalCh := make(chan os.Signal, 1)
	signal.Notify(signalCh, os.Interrupt, syscall.SIGTERM)

	// block here until we receive the interrupt signal
	// when received, shutdown the serverless agent.
	for signo := range signalCh {
		switch signo {
		default:
			log.Infof("Received signal '%s', shutting down...", signo)
			stopCh <- struct{}{}
			return
		}
	}
}

// decryptKMS deciphered the cipherText given as parameter.
// Function stolen and adapted from datadog-lambda-go/internal/metrics/kms_decrypter.go
func decryptKMS(cipherText string) (string, error) {
	kmsClient := kms.New(session.New(nil))
	decodedBytes, err := base64.StdEncoding.DecodeString(cipherText)
	if err != nil {
		return "", fmt.Errorf("Failed to encode cipher text to base64: %v", err)
	}

	params := &kms.DecryptInput{
		CiphertextBlob: decodedBytes,
	}

	response, err := kmsClient.Decrypt(params)
	if err != nil {
		return "", fmt.Errorf("Failed to decrypt ciphertext with kms: %v", err)
	}
	// Plaintext is a byte array, so convert to string
	decrypted := string(response.Plaintext[:])

	return decrypted, nil
}

// readAPIKeyFromKMS reads an API Key in KMS if the env var DD_KMS_API_KEY has
// been set.
// If none has been set, it is returning an empty string and a nil error
func readAPIKeyFromKMS() (string, error) {
	ciphered := os.Getenv(kmsAPIKeyEnvVar)
	if ciphered == "" {
		return "", nil
	}
	log.Debug("Found DD_KMS_API_KEY value, trying to decipher it.")
	rv, err := decryptKMS(ciphered)
	if err != nil {
		return "", fmt.Errorf("decryptKMS error: %s", err)
	}
	return rv, nil
}

// readAPIKeyFromSSM reads an API Key in SSM if the env var DD_API_KEY_SECRET_ARN
// has been set.
// If none has been set, it is returning an empty string and a nil error.
func readAPIKeyFromSSM() (string, error) {
	arn := os.Getenv(ssmAPIKeyEnvVar)
	if arn == "" {
		return "", nil
	}
	log.Debug("Found DD_API_KEY_SECRET_ARN value, trying to use it.")
	ssmClient := secretsmanager.New(session.New(nil))
	secret := &secretsmanager.GetSecretValueInput{}
	secret.SetSecretId(arn)

	output, err := ssmClient.GetSecretValue(secret)
	if err != nil {
		return "", fmt.Errorf("SSM read error: %s", err)
	}

	if output.SecretString != nil {
		secretString := *output.SecretString // create a copy to not return an object within the AWS response
		return secretString, nil
	} else if output.SecretBinary != nil {
		decodedBinarySecretBytes := make([]byte, base64.StdEncoding.DecodedLen(len(output.SecretBinary)))
		len, err := base64.StdEncoding.Decode(decodedBinarySecretBytes, output.SecretBinary)
		if err != nil {
			return "", fmt.Errorf("Can't base64 decode SSM secret: %s", err)
		}
		return string(decodedBinarySecretBytes[:len]), nil
	}
	// should not happen but let's handle this gracefully
	log.Warn("SSM returned something but there seems to be no data available;")
	return "", nil
}

func stopCallback(cancel context.CancelFunc) {
	// gracefully shut down any component
	cancel()

	if statsdServer != nil {
		statsdServer.Stop()
	}

	log.Info("See ya!")
	log.Flush()
	return
}<|MERGE_RESOLUTION|>--- conflicted
+++ resolved
@@ -33,12 +33,9 @@
 	"github.com/DataDog/datadog-agent/pkg/logs"
 	"github.com/DataDog/datadog-agent/pkg/serializer"
 	"github.com/DataDog/datadog-agent/pkg/serverless"
-<<<<<<< HEAD
 	"github.com/DataDog/datadog-agent/pkg/serverless/flush"
-=======
 	traceAgent "github.com/DataDog/datadog-agent/pkg/trace/agent"
 	traceConfig "github.com/DataDog/datadog-agent/pkg/trace/config"
->>>>>>> 39eb622b
 	"github.com/DataDog/datadog-agent/pkg/util/flavor"
 	"github.com/DataDog/datadog-agent/pkg/util/log"
 	"github.com/DataDog/datadog-agent/pkg/version"
@@ -367,12 +364,7 @@
 	// the invocation route, we can't report init errors anymore.
 	go func() {
 		for {
-<<<<<<< HEAD
 			if err := serverless.WaitForNextInvocation(stopCh, daemon, serverlessID); err != nil {
-=======
-			// TODO(remy): shouldn't we wait for the logs agent to finish? + dogstatsd server before listening again?
-			if err := serverless.WaitForNextInvocation(stopCh, statsdServer, ta, serverlessID); err != nil {
->>>>>>> 39eb622b
 				log.Error(err)
 			}
 		}
