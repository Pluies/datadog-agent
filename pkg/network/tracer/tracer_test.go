--- conflicted
+++ resolved
@@ -2078,7 +2078,6 @@
 	return cfg
 }
 
-<<<<<<< HEAD
 func doDNSQuery(t *testing.T, domain string, serverIP string) (*net.UDPAddr, *net.UDPAddr) {
 	dnsServerAddr := &net.UDPAddr{IP: net.ParseIP(serverIP), Port: 53}
 	queryMsg := new(dns.Msg)
@@ -2174,7 +2173,8 @@
 
 	require.NotNil(t, conn.Via)
 	require.Equal(t, conn.Via.Subnet.Alias, fmt.Sprintf("subnet-%s", ifindex))
-=======
+}
+
 func TestConnectionAssured(t *testing.T) {
 
 	cfg := testConfig()
@@ -2263,7 +2263,6 @@
 		_, ok := findConnection(c.LocalAddr(), c.RemoteAddr(), getConnections(t, tr))
 		return !ok
 	}, 3*time.Second, time.Second, "non-assured udp connection did not expire")
->>>>>>> d1c5de31
 }
 
 func TestSelfConnect(t *testing.T) {
