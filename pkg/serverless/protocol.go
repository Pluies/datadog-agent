--- conflicted
+++ resolved
@@ -14,6 +14,7 @@
 	"sync"
 	"time"
 
+	"github.com/DataDog/datadog-agent/pkg/config"
 	traceAgent "github.com/DataDog/datadog-agent/pkg/trace/agent"
 
 	"github.com/DataDog/datadog-agent/pkg/aggregator"
@@ -87,16 +88,49 @@
 	d.useAdaptiveFlush = enabled
 }
 
-// TriggerFlush triggers a flush of the aggregated metrics and of the logs.
+// TriggerFlush triggers a flush of the aggregated metrics, traces and logs.
+// They are flushed concurrently.
 // In some circumstances, it may switch to another flush strategy after the flush.
-func (d *Daemon) TriggerFlush(ctx context.Context) {
-	logs.Flush(ctx) // ctx timeout
-	d.statsdServer.Flush()
+// shutdown indicates whether this is the last flush before the shutdown or not.
+func (d *Daemon) TriggerFlush(ctx context.Context, shutdown bool) {
+	wg := sync.WaitGroup{}
+	wg.Add(1)
+	wg.Add(1)
+	wg.Add(1)
+
+	// metrics
+	go func() {
+		if d.statsdServer != nil {
+			d.statsdServer.Flush()
+		}
+		wg.Done()
+	}()
+
+	// traces
+	go func() {
+		if d.traceAgent != nil {
+			d.traceAgent.FlushSync()
+		}
+		wg.Done()
+	}()
+
+	// logs
+	go func() {
+		if shutdown {
+			logs.Stop() // stop the logs agent, everything will be flushed
+		} else {
+			logs.Flush(ctx)
+		}
+		wg.Done()
+	}()
+
+	wg.Wait()
 	log.Debug("Flush done")
 
 	// we've just flushed, we can maybe try to change the flush strategy?
 	// (but do that only if the flush strategy hasn't be forced through configuration)
-	if d.useAdaptiveFlush {
+	// note that we don't mind doing that if we are shutting down.
+	if d.useAdaptiveFlush && !shutdown {
 		newStrat := d.AutoSelectStrategy()
 		if newStrat.String() != d.flushStrategy.String() {
 			log.Debug("Switching to flush strategy:", newStrat)
@@ -242,40 +276,11 @@
 		w.Write([]byte("DogStatsD server not ready"))
 		return
 	}
-	// synchronous flush metrics, traces and logs
-	wg := sync.WaitGroup{}
-	wg.Add(1)
-	wg.Add(1)
-	wg.Add(1)
-
-	go func() {
-		if f.daemon.statsdServer != nil {
-			f.daemon.statsdServer.Flush(true)
-		}
-		wg.Done()
-	}()
-	go func() {
-		if f.daemon.traceAgent != nil {
-			f.daemon.traceAgent.FlushSync()
-		}
-		wg.Done()
-	}()
-
-	// FIXME(remy): could the enhanced metrics be generated at this point? if not
-	//              and they're already generated when REPORT is received on the http server,
-	//              we could make this run in parallel with the statsd flush
-<<<<<<< HEAD
-	// FIXME(remy): note that I am not using the request context because I think that we don't
-	//              want the flush to be canceled if the client is closing the request.
-	f.daemon.TriggerFlush(context.Background())
-=======
-	go func() {
-		logs.Flush()
-		wg.Done()
-	}()
-
-	wg.Wait()
-
-	log.Debug("Sync flush done")
->>>>>>> 39eb622b
+
+	// note that I am not using the request context because I think that we don't
+	// want the flush to be canceled if the client is closing the request.
+	flushTimeout := config.Datadog.GetDuration("forwarder_timeout") * time.Second
+	ctx, cancel := context.WithTimeout(context.Background(), flushTimeout)
+	f.daemon.TriggerFlush(ctx, false)
+	cancel()
 }