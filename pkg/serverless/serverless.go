// Unless explicitly stated otherwise all files in this repository are licensed
// under the Apache License Version 2.0.
// This product includes software developed at Datadog (https://www.datadoghq.com/).
// Copyright 2016-present Datadog, Inc.

package serverless

import (
	"bytes"
	"context"
	"encoding/json"
	"fmt"
	"io/ioutil"
	"net/http"
	"net/url"
	"os"
	"time"

	"github.com/DataDog/datadog-agent/pkg/config"
	"github.com/DataDog/datadog-agent/pkg/logs"
	"github.com/DataDog/datadog-agent/pkg/serverless/aws"
<<<<<<< HEAD
	"github.com/DataDog/datadog-agent/pkg/serverless/flush"
=======
	traceAgent "github.com/DataDog/datadog-agent/pkg/trace/agent"
>>>>>>> 39eb622b
	"github.com/DataDog/datadog-agent/pkg/util/log"
)

const (
	extensionName = "datadog-agent"

	routeRegister      string = "/2020-01-01/extension/register"
	routeEventNext     string = "/2020-01-01/extension/event/next"
	routeInitError     string = "/2020-01-01/extension/init/error"
	routeSubscribeLogs string = "/2020-08-15/logs"

	headerExtName     string = "Lambda-Extension-Name"
	headerExtID       string = "Lambda-Extension-Identifier"
	headerExtErrType  string = "Lambda-Extension-Function-Error-Type"
	headerContentType string = "Content-Type"

	requestTimeout time.Duration = 5 * time.Second

	// FatalNoAPIKey is the error reported to the AWS Extension environment when
	// no API key has been set. Unused until we can report error
	// without stopping the extension.
	FatalNoAPIKey ErrorEnum = "Fatal.NoAPIKey"
	// FatalDogstatsdInit is the error reported to the AWS Extension environment when
	// DogStatsD fails to initialize properly. Unused until we can report error
	// without stopping the extension.
	FatalDogstatsdInit ErrorEnum = "Fatal.DogstatsdInit"
	// FatalBadEndpoint is the error reported to the AWS Extension environment when
	// bad endpoints have been configured. Unused until we can report error
	// without stopping the extension.
	FatalBadEndpoint ErrorEnum = "Fatal.BadEndpoint"
	// FatalConnectFailed is the error reported to the AWS Extension environment when
	// a connection failed.
	FatalConnectFailed ErrorEnum = "Fatal.ConnectFailed"
)

// ID is the extension ID within the AWS Extension environment.
type ID string

// ErrorEnum are errors reported to the AWS Extension environment.
type ErrorEnum string

// String returns the string value for this ID.
func (i ID) String() string {
	return string(i)
}

// String returns the string value for this ErrorEnum.
func (e ErrorEnum) String() string {
	return string(e)
}

// Payload is the payload read in the response while subscribing to
// the AWS Extension env.
type Payload struct {
	EventType          string `json:"eventType"`
	DeadlineMs         int64  `json:"deadlineMs"`
	InvokedFunctionArn string `json:"invokedFunctionArn"`
	//    RequestId string `json:"requestId"` // unused
}

// Register registers the serverless daemon and subscribe to INVOKE and SHUTDOWN messages.
// Returns either (the serverless ID assigned by the serverless daemon + the api key as read from
// the environment) or an error.
func Register() (ID, error) {
	var err error

	// create the POST register request
	// we will want to add here every configuration field that the serverless
	// agent supports.

	payload := bytes.NewBuffer(nil)
	payload.Write([]byte(`{"events":["INVOKE", "SHUTDOWN"]}`))

	var request *http.Request
	var response *http.Response

	if request, err = http.NewRequest(http.MethodPost, buildURL(routeRegister), payload); err != nil {
		return "", fmt.Errorf("Register: can't create the POST register request: %v", err)
	}
	request.Header.Set(headerExtName, extensionName)

	// call the service to register and retrieve the given Id
	client := &http.Client{Timeout: 5 * time.Second}
	if response, err = client.Do(request); err != nil {
		return "", fmt.Errorf("Register: error while POST register route: %v", err)
	}

	// read the response
	// -----------------

	var body []byte
	if body, err = ioutil.ReadAll(response.Body); err != nil {
		return "", fmt.Errorf("Register: can't read the body: %v", err)
	}
	defer response.Body.Close()

	if response.StatusCode != 200 {
		return "", fmt.Errorf("Register: didn't receive an HTTP 200: %v -- Response body content: %v", response.StatusCode, string(body))
	}

	// read the ID
	// -----------

	id := response.Header.Get(headerExtID)
	if len(id) == 0 {
		return "", fmt.Errorf("Register: didn't receive an identifier -- Response body content: %v", string(body))
	}

	return ID(id), nil
}

// SubscribeLogs subscribes to the logs collection on the platform.
// We send a request to AWS to subscribe for logs, indicating on which port we
// are opening an HTTP server, to receive logs from AWS.
// When we are receiving logs on this HTTP server, we're pushing them in a channel
// tailed by the Logs Agent pipeline, these logs then go through the regular
// Logs Agent pipeline to finally be sent on the intake when we receive a FLUSH
// call from the Lambda function / client.
// logsType contains the type of logs for which we are subscribing, possible
// value: platform, extension and function.
func SubscribeLogs(id ID, httpAddr string, logsType []string) error {
	var err error
	var request *http.Request
	var response *http.Response
	var jsonBytes []byte

	if _, err := url.ParseRequestURI(httpAddr); err != nil || httpAddr == "" {
		return fmt.Errorf("SubscribeLogs: wrong http addr provided: %s", httpAddr)
	}

	// send a hit on a route to subscribe to the logs collection feature
	// --------------------

	log.Debug("Subscribing to Logs for types:", logsType)

	if jsonBytes, err = json.Marshal(map[string]interface{}{
		"destination": map[string]string{
			"URI":      httpAddr,
			"protocol": "HTTP",
		},
		"types": logsType,
		"buffering": map[string]int{ // TODO(remy): these should be better defined
			"timeoutMs": 1000,
			"maxBytes":  262144,
			"maxItems":  1000,
		},
	}); err != nil {
		return fmt.Errorf("SubscribeLogs: can't marshal subscribe JSON: %s", err)
	}

	if request, err = http.NewRequest(http.MethodPut, buildURL(routeSubscribeLogs), bytes.NewBuffer(jsonBytes)); err != nil {
		return fmt.Errorf("SubscribeLogs: can't create the PUT request: %v", err)
	}
	request.Header.Set(headerExtID, id.String())
	request.Header.Set(headerContentType, "application/json")

	client := &http.Client{
		Transport: &http.Transport{IdleConnTimeout: requestTimeout},
		Timeout:   requestTimeout,
	}
	if response, err = client.Do(request); err != nil {
		return fmt.Errorf("SubscribeLogs: while PUT subscribe request: %s", err)
	}

	if response.StatusCode >= 300 {
		return fmt.Errorf("SubscribeLogs: received an HTTP %s", response.Status)
	}

	return nil
}

// ReportInitError reports an init error to the environment.
func ReportInitError(id ID, errorEnum ErrorEnum) error {
	var err error
	var content []byte
	var request *http.Request
	var response *http.Response

	if content, err = json.Marshal(map[string]string{
		"error": string(errorEnum),
	}); err != nil {
		return fmt.Errorf("ReportInitError: can't write the payload: %s", err)
	}

	if request, err = http.NewRequest(http.MethodPost, buildURL(routeInitError), bytes.NewBuffer(content)); err != nil {
		return fmt.Errorf("ReportInitError: can't create the POST request: %s", err)
	}

	request.Header.Set(headerExtID, id.String())
	request.Header.Set(headerExtErrType, FatalConnectFailed.String())

	client := &http.Client{
		Transport: &http.Transport{IdleConnTimeout: requestTimeout},
		Timeout:   requestTimeout,
	}

	if response, err = client.Do(request); err != nil {
		return fmt.Errorf("ReportInitError: while POST init error route: %s", err)
	}

	if response.StatusCode >= 300 {
		return fmt.Errorf("ReportInitError: received an HTTP %s", response.Status)
	}

	return nil
}

// WaitForNextInvocation starts waiting and blocking until it receives a request.
// Note that for now, we only subscribe to INVOKE and SHUTDOWN messages.
// Write into stopCh to stop the main thread of the running program.
<<<<<<< HEAD
func WaitForNextInvocation(stopCh chan struct{}, daemon *Daemon, id ID) error {
=======
func WaitForNextInvocation(stopCh chan struct{}, statsdServer *dogstatsd.Server, traceAgent *traceAgent.Agent, id ID) error {
>>>>>>> 39eb622b
	var err error

	// do the blocking HTTP GET call

	var request *http.Request
	var response *http.Response

	if request, err = http.NewRequest(http.MethodGet, buildURL(routeEventNext), nil); err != nil {
		return fmt.Errorf("WaitForNextInvocation: can't create the GET request: %v", err)
	}
	request.Header.Set(headerExtID, id.String())

	// the blocking call is here
	client := &http.Client{Timeout: 0} // this one should never timeout
	if response, err = client.Do(request); err != nil {
		return fmt.Errorf("WaitForNextInvocation: while GET next route: %v", err)
	}

	// we received a response, meaning we've been invoked
	daemon.StoreInvocationTime(time.Now())

	var body []byte
	if body, err = ioutil.ReadAll(response.Body); err != nil {
		return fmt.Errorf("WaitForNextInvocation: can't read the body: %v", err)
	}
	defer response.Body.Close()

	var payload Payload
	if err := json.Unmarshal(body, &payload); err != nil {
		return fmt.Errorf("WaitForNextInvocation: can't unmarshal the payload: %v", err)
	}

	// sets the current ARN.
	// TODO(remy): we could probably do this once
	if payload.InvokedFunctionArn != "" {
		aws.SetARN(payload.InvokedFunctionArn)
	}

	// immediately check if we should flush data
	// note that since we're flushing synchronously here, there is a scenario
	// where this could be blocking the function if the flush is slow (if the
	// extension is not quickly going back to listen on the "wait next event"
	// route). That's why we use a context.Context with a timeout `flushTimeout``
	// to avoid blocking for too long.
	// This flushTimeout is re-using the forwarder_timeout value.
	if daemon.flushStrategy.ShouldFlush(flush.Starting, time.Now()) {
		log.Debugf("The flush strategy %s has decided to flush the data in the moment: %s", daemon.flushStrategy, flush.Starting)
		flushTimeout := config.Datadog.GetDuration("forwarder_timeout") * time.Second
		ctx, cancel := context.WithTimeout(context.Background(), flushTimeout)
		daemon.TriggerFlush(ctx)
		cancel() // free the resource of the context
	} else {
		log.Debugf("The flush strategy %s has decided to not flush in the moment: %s", daemon.flushStrategy, flush.Starting)
	}

	if payload.EventType == "SHUTDOWN" {
		// note that there is no scenario where we would not want to flush while the env
		// is shutting down, then, we're not relying on the current flush strategy,
		// we are flushing in all cases.
		if daemon.statsdServer != nil {
			// flush metrics synchronously
			daemon.statsdServer.Flush()
		}
		if traceAgent != nil {
			traceAgent.FlushSync()
		}
		if logs.IsAgentRunning() {
			logs.Stop()
		}
		// shutdown the serverless agent
		stopCh <- struct{}{}
	}

	return nil
}

func buildURL(route string) string {
	prefix := os.Getenv("AWS_LAMBDA_RUNTIME_API")
	if len(prefix) == 0 {
		return fmt.Sprintf("http://localhost:9001%s", route)
	}
	return fmt.Sprintf("http://%s%s", prefix, route)
}<|MERGE_RESOLUTION|>--- conflicted
+++ resolved
@@ -17,13 +17,8 @@
 	"time"
 
 	"github.com/DataDog/datadog-agent/pkg/config"
-	"github.com/DataDog/datadog-agent/pkg/logs"
 	"github.com/DataDog/datadog-agent/pkg/serverless/aws"
-<<<<<<< HEAD
 	"github.com/DataDog/datadog-agent/pkg/serverless/flush"
-=======
-	traceAgent "github.com/DataDog/datadog-agent/pkg/trace/agent"
->>>>>>> 39eb622b
 	"github.com/DataDog/datadog-agent/pkg/util/log"
 )
 
@@ -234,11 +229,7 @@
 // WaitForNextInvocation starts waiting and blocking until it receives a request.
 // Note that for now, we only subscribe to INVOKE and SHUTDOWN messages.
 // Write into stopCh to stop the main thread of the running program.
-<<<<<<< HEAD
 func WaitForNextInvocation(stopCh chan struct{}, daemon *Daemon, id ID) error {
-=======
-func WaitForNextInvocation(stopCh chan struct{}, statsdServer *dogstatsd.Server, traceAgent *traceAgent.Agent, id ID) error {
->>>>>>> 39eb622b
 	var err error
 
 	// do the blocking HTTP GET call
@@ -288,7 +279,7 @@
 		log.Debugf("The flush strategy %s has decided to flush the data in the moment: %s", daemon.flushStrategy, flush.Starting)
 		flushTimeout := config.Datadog.GetDuration("forwarder_timeout") * time.Second
 		ctx, cancel := context.WithTimeout(context.Background(), flushTimeout)
-		daemon.TriggerFlush(ctx)
+		daemon.TriggerFlush(ctx, false)
 		cancel() // free the resource of the context
 	} else {
 		log.Debugf("The flush strategy %s has decided to not flush in the moment: %s", daemon.flushStrategy, flush.Starting)
@@ -298,16 +289,8 @@
 		// note that there is no scenario where we would not want to flush while the env
 		// is shutting down, then, we're not relying on the current flush strategy,
 		// we are flushing in all cases.
-		if daemon.statsdServer != nil {
-			// flush metrics synchronously
-			daemon.statsdServer.Flush()
-		}
-		if traceAgent != nil {
-			traceAgent.FlushSync()
-		}
-		if logs.IsAgentRunning() {
-			logs.Stop()
-		}
+		daemon.TriggerFlush(context.Background(), true)
+
 		// shutdown the serverless agent
 		stopCh <- struct{}{}
 	}
